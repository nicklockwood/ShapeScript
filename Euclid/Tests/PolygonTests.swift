--- conflicted
+++ resolved
@@ -926,8 +926,6 @@
         ])
     }
 
-<<<<<<< HEAD
-=======
     // MARK: area
 
     func testAreaOfClockwiseSquare() {
@@ -1002,8 +1000,7 @@
             XCTAssertEqual(polygon.area, 1, accuracy: epsilon)
         }
     }
-        
->>>>>>> 4ea165b7
+
     // MARK: inset
 
     func testInsetSquare() {
