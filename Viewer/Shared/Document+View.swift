//
//  Document+View.swift
//  ShapeScript Viewer
//
//  Created by Nick Lockwood on 12/08/2022.
//  Copyright © 2022 Nick Lockwood. All rights reserved.
//

import Foundation
import SceneKit
import ShapeScript

extension Document {
    var selectedGeometry: Geometry? {
        viewController?.selectedGeometry
    }

    var showWireframe: Bool {
        get { settings.value(for: #function, in: self) ?? false }
        set {
            settings.set(newValue, for: #function, in: self, andGlobally: true)
            rerender()
        }
    }

    var showAxes: Bool {
        get { settings.value(for: #function, in: self) ?? false }
        set {
            settings.set(newValue, for: #function, in: self, andGlobally: true)
            updateViews()
        }
    }

    var isOrthographic: Bool {
        get {
            settings.value(for: #function, in: self) ?? false
        }
        set {
            settings.set(newValue, for: #function, in: self, andGlobally: true)
            updateViews()
        }
    }

    var camera: Camera {
        get {
            let type: CameraType? = settings.value(for: #function, in: self)
            return cameras.first(where: { $0.type == type }) ?? .default
        }
        set {
            settings.set(newValue.type, for: #function, in: self)
            updateViews()
        }
    }

    var preset: Export? {
        get {
            let name: String? = settings.value(for: #function, in: self)
            return presets.first(where: { $0.name == name })
        }
        set {
            settings.set(newValue?.name, for: #function, in: self)
        }
    }

    var cameraHasMoved: Bool {
        viewController?.cameraHasMoved ?? false
    }

    func cameraConfig(for scnView: SCNView, contentsScale: CGFloat) -> String? {
        guard let scnCameraNode = scnView.pointOfView,
              var geometry = try? Geometry(scnCameraNode),
              case var .camera(camera) = geometry.type
        else {
            return nil
        }
        camera.width = Double(scnView.frame.width * contentsScale)
        camera.height = Double(scnView.frame.height * contentsScale)
        camera.background = self.camera.background
        geometry = Geometry(
            type: .camera(camera),
            name: self.camera.geometry?.name,
            transform: geometry.transform,
            material: .default,
            smoothing: nil,
            children: [],
            sourceLocation: nil
        )
        return geometry.logDescription
    }

    func rerender() {
        guard let loadingProgress = loadingProgress,
              loadingProgress.didSucceed
        else {
            return
        }
        let camera = self.camera
        let backgroundColor = Color(Self.backgroundColor)
        let showWireframe = self.showWireframe
        loadingProgress.dispatch { progress in
            if case let .success(scene) = progress.status,
               !scene.children.isEmpty
            {
                progress.setStatus(.partial(scene))
                scene.scnBuild(with: scene.outputOptions(
                    for: camera.settings,
                    backgroundColor: backgroundColor,
                    wireframe: showWireframe
                ))
                progress.setStatus(.success(scene))
            }
        }
    }

    func updateCameras() {
        let customCameras = scene?.cameras ?? []
        if !customCameras.isEmpty || loadingProgress?.didSucceed != false {
            let oldCameras = cameras
            cameras = CameraType.allCases.map {
                Camera(type: $0)
            } + customCameras.enumerated().map { i, geometry in
                Camera(geometry: geometry, index: i)
            }
            if !oldCameras.isEmpty {
                var didUpdateCamera = false
                for (old, new) in zip(oldCameras, cameras)
                    where old.type != new.type || old.settings != new.settings
                {
                    camera = new
                    didUpdateCamera = true
                    break
                }
                if !didUpdateCamera, cameras.count > oldCameras.count {
                    camera = cameras[oldCameras.count]
                }
            }
        }
    }

    func updatePresets() {
        let customExports = scene?.exports ?? []
        if !customExports.isEmpty || loadingProgress?.didSucceed != false {
            let oldPresets = presets
            presets = customExports.enumerated().map { i, export in
                var export = export
                export.name = export.name.isEmpty ? "Preset \(i + 1)" : export.name
                return export
            }
            if !oldPresets.isEmpty {
                var didUpdatePreset = false
                for (old, new) in zip(oldPresets, presets) where old != new {
                    preset = new
                    didUpdatePreset = true
                    break
                }
                if !didUpdatePreset, presets.count > oldPresets.count {
                    preset = presets[oldPresets.count]
                }
            }
        }
    }

    func updateViews() {
        guard let viewController = viewController else {
            return
        }
        viewController.isLoading = (loadingProgress?.inProgress == true)
        viewController.background = camera.background ?? scene?.background
        viewController.geometry = geometry
        viewController.errorMessage = errorMessage
        viewController.showAccessButton = (errorMessage != nil && isAccessError)
        viewController.showAxes = showAxes
        viewController.isOrthographic = isOrthographic
        viewController.camera = camera
    }

    func load(_ data: Data, fileURL: URL) throws {
        var nsString: NSString?
        _ = NSString.stringEncoding(for: data, convertedString: &nsString, usedLossyConversion: nil)
        guard let input = nsString as String? else {
            throw RuntimeErrorType.fileParsingError(
                for: fileURL.lastPathComponent,
                at: fileURL,
                message: """
                The file '\(fileURL.lastPathComponent)' couldn’t be opened because the text \
                encoding of its contents can’t be determined.
                """
            )
        }
        sourceString = input
        if let progress = loadingProgress, progress.inProgress {
            Swift.print("[\(progress.id)] cancelling...")
            progress.cancel()
        }
        let camera = self.camera
        let showWireframe = self.showWireframe
        loadingProgress = LoadingProgress { [weak self] status in
            guard let self = self else {
                return
            }
            switch status {
            case .waiting:
                if let viewController = self.viewController {
                    if input != self.sourceString {
                        viewController.dismissModals()
                    }
                    viewController.showConsole = false
                    viewController.clearLog()
                }
            case let .partial(scene), let .success(scene):
                self.errorMessage = nil
                self.errorURL = nil
                self.isAccessError = false
                self.scene = scene
            case let .failure(error):
                self.errorMessage = error.message(with: input)
<<<<<<< HEAD
                if error.isPermissionError {
                    self.accessErrorURL = error.fileURL
=======
                if let accessErrorURL = error.accessErrorURL {
                    self.errorURL = accessErrorURL
                    self.isAccessError = true
>>>>>>> 4ea165b7
                } else {
                    self.errorURL = error.shapeFileURL(relativeTo: fileURL)
                    self.isAccessError = false
                }
                self.updateViews()
            case .cancelled:
                break
            }
        }

        loadingProgress?.dispatch { [cache] progress in
            func logCancelled() -> Bool {
                if progress.isCancelled {
                    Swift.print("[\(progress.id)] cancelled")
                    return true
                }
                return false
            }

            let start = CFAbsoluteTimeGetCurrent()
            Swift.print("[\(progress.id)] starting...")
            if logCancelled() {
                return
            }

            let program = try parse(input)
            let parsed = CFAbsoluteTimeGetCurrent()
            Swift.print(String(format: "[\(progress.id)] parsing: %.2fs", parsed - start))
            if logCancelled() {
                return
            }

            let scene = try evaluate(program, delegate: self, cache: cache, isCancelled: {
                progress.isCancelled
            })
            let evaluated = CFAbsoluteTimeGetCurrent()
            Swift.print(String(format: "[\(progress.id)] evaluating: %.2fs", evaluated - parsed))
            if logCancelled() {
                return
            }

            // Clear errors and previous geometry
            progress.setStatus(.partial(.empty))

            let minUpdatePeriod: TimeInterval = 0.1
            var lastUpdate = CFAbsoluteTimeGetCurrent() - minUpdatePeriod
            let options = scene.outputOptions(
                for: camera.settings,
                backgroundColor: Color(Self.backgroundColor),
                wireframe: showWireframe
            )
            _ = scene.build {
                if progress.isCancelled {
                    return false
                }
                let time = CFAbsoluteTimeGetCurrent()
                if time - lastUpdate > minUpdatePeriod {
                    Swift.print(String(format: "[\(progress.id)] rendering..."))
                    scene.scnBuild(with: options)
                    progress.setStatus(.partial(scene))
                    lastUpdate = time
                }
                return true
            }

            if logCancelled() {
                return
            }

            let done = CFAbsoluteTimeGetCurrent()
            Swift.print(String(format: "[\(progress.id)] geometry: %.2fs", done - evaluated))
            scene.scnBuild(with: options)
            progress.setStatus(.success(scene))

            let end = CFAbsoluteTimeGetCurrent()
            Swift.print(String(format: "[\(progress.id)] total: %.2fs", end - start))
        }
    }
}<|MERGE_RESOLUTION|>--- conflicted
+++ resolved
@@ -214,14 +214,9 @@
                 self.scene = scene
             case let .failure(error):
                 self.errorMessage = error.message(with: input)
-<<<<<<< HEAD
-                if error.isPermissionError {
-                    self.accessErrorURL = error.fileURL
-=======
                 if let accessErrorURL = error.accessErrorURL {
                     self.errorURL = accessErrorURL
                     self.isAccessError = true
->>>>>>> 4ea165b7
                 } else {
                     self.errorURL = error.shapeFileURL(relativeTo: fileURL)
                     self.isAccessError = false
