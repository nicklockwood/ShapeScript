--- conflicted
+++ resolved
@@ -89,27 +89,6 @@
         }
     }
 
-<<<<<<< HEAD
-    /// If the error was related to a file import, return the URL of that file.
-    var fileURL: URL? {
-        switch underlyingError {
-        case let .runtimeError(runtimeError):
-            switch runtimeError.type {
-            case let .fileTimedOut(for: _, at: url),
-                 let .fileAccessRestricted(for: _, at: url),
-                 let .fileTypeMismatch(for: _, at: url, expected: _),
-                 let .fileParsingError(for: _, at: url, message: _):
-                return url
-            case let .fileNotFound(for: _, at: url):
-                return url
-            case .unknownSymbol, .unknownMember, .unknownFont, .unknownCamera,
-                 .typeMismatch, .forwardReference, .unexpectedArgument,
-                 .missingArgument, .unusedValue, .assertionFailure, .importError:
-                return nil
-            }
-        case .parserError, .lexerError, .unknownError:
-            return nil
-=======
     /// If the error relates to file access permissions, returns the URL of that file.
     var accessErrorURL: URL? {
         switch underlyingError {
@@ -139,7 +118,6 @@
             }
         case .lexerError, .parserError, .unknownError:
             return baseURL
->>>>>>> 4ea165b7
         }
     }
 
@@ -160,27 +138,6 @@
             return self
         }
     }
-<<<<<<< HEAD
-
-    /// Returns true is the error was a file permission error (allowing these to be handled differently in the UI).
-    var isPermissionError: Bool {
-        switch underlyingError {
-        case let .runtimeError(runtimeError):
-            switch runtimeError.type {
-            case .fileAccessRestricted:
-                return true
-            case .unknownSymbol, .unknownMember, .unknownFont, .unknownCamera,
-                 .typeMismatch, .forwardReference, .unexpectedArgument, .missingArgument,
-                 .unusedValue, .assertionFailure, .fileNotFound, .fileTimedOut,
-                 .importError, .fileTypeMismatch, .fileParsingError:
-                return false
-            }
-        case .parserError, .lexerError, .unknownError:
-            return false
-        }
-    }
-=======
->>>>>>> 4ea165b7
 }
 
 public enum RuntimeErrorType: Error, Equatable {
@@ -199,11 +156,7 @@
     case fileAccessRestricted(for: String, at: URL)
     case fileTypeMismatch(for: String, at: URL, expected: String?)
     case fileParsingError(for: String, at: URL, message: String)
-<<<<<<< HEAD
-    indirect case importError(ProgramError, for: String, in: String)
-=======
     indirect case importError(ProgramError, for: URL?, in: String)
->>>>>>> 4ea165b7
 }
 
 public struct RuntimeError: Error, Equatable {
@@ -258,16 +211,9 @@
             if case let .runtimeError(error) = error, case .importError = error.type {
                 return error.message
             }
-<<<<<<< HEAD
-            if error.range == nil {
-                return "Error in file '\(name)' imported"
-            }
-            return "Error in imported file '\(name)': \(error.message)"
-=======
             let name = url.map { " '\($0.lastPathComponent)'" } ?? ""
             let error = error.range.map { _ in ": \(error.message)" } ?? ""
             return "Error in imported file\(name)\(error)"
->>>>>>> 4ea165b7
         }
     }
 
@@ -595,15 +541,11 @@
         let oldSource = context.source
         let oldSourceIndex = context.sourceIndex
         context.source = source
-<<<<<<< HEAD
-        defer { context.source = oldSource }
-=======
         context.sourceIndex = nil
         defer {
             context.source = oldSource
             context.sourceIndex = oldSourceIndex
         }
->>>>>>> 4ea165b7
         statements.gatherDefinitions(in: context)
         do {
             try statements.forEach { try $0.evaluate(in: context) }
@@ -802,11 +744,7 @@
                     }
                     throw RuntimeErrorType.importError(
                         ProgramError(error),
-<<<<<<< HEAD
-                        for: declarationContext.baseURL?.lastPathComponent ?? "",
-=======
                         for: declarationContext.baseURL,
->>>>>>> 4ea165b7
                         in: declarationContext.source
                     )
                 }
@@ -850,10 +788,7 @@
                     context.smoothing = _context.smoothing
                     context.baseURL = baseURL
                     context.source = source
-<<<<<<< HEAD
-=======
                     context.sourceIndex = sourceIndex
->>>>>>> 4ea165b7
                     block.statements.gatherDefinitions(in: context)
                     for statement in block.statements {
                         if case let .option(identifier, expression) = statement.type {
@@ -966,11 +901,7 @@
                     }
                     throw RuntimeErrorType.importError(
                         ProgramError(error),
-<<<<<<< HEAD
-                        for: baseURL?.lastPathComponent ?? "",
-=======
                         for: baseURL,
->>>>>>> 4ea165b7
                         in: source
                     )
                 }
